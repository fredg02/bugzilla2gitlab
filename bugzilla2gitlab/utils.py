import requests
from getpass import getpass
import dateutil.parser
<<<<<<< HEAD
import pytz
import requests
=======
from xml.etree import ElementTree
>>>>>>> c0eb7dcb

session = None


def _perform_request(url, method, data={}, params={}, headers={}, files={}, json=True,
                     dry_run=False):
    '''
    Utility method to perform an HTTP request.
    '''
    if dry_run and method != "get":
        msg = "{} {} dry_run".format(url, method)
        print(msg)
        return 0

    global session
    if not session:
        session = requests.Session()

    func = getattr(session, method)

    if files:
        result = func(url, files=files, headers=headers)
    else:
        result = func(url, params=params, data=data, headers=headers)

    if result.status_code in [200, 201]:
        if json:
            return result.json()
        else:
            return result

    raise Exception("{} failed requests: {}".format(result.status_code, result.reason))


def markdown_table_row(key, value):
    '''
    Create a row in a markdown table.
    '''
    return "| " + key + " | " + value + " |\n"


def format_datetime(datestr, formatting):
    '''
    Apply a dateime format to a string, according to the formatting string.
    '''
    parsed_dt = dateutil.parser.parse(datestr)
    return parsed_dt.strftime(formatting)


def format_utc(datestr):
    '''
    Convert dateime string to UTC format recognized by gitlab.
    '''
    parsed_dt = dateutil.parser.parse(datestr)
    utc_dt = parsed_dt.astimezone(pytz.utc)
    return utc_dt.strftime("%Y-%m-%dT%H:%M:%SZ")


def get_bugzilla_bug(bugzilla_url, bug_id):
    '''
    Read bug XML, return all fields and values in a dictionary.
    '''
    bug_xml = _fetch_bug_content(bugzilla_url, bug_id)
    tree = ElementTree.fromstring(bug_xml)

    bug_fields = {
        "long_desc": [],
        "attachment": [],
        "cc": [],
    }
    for bug in tree:
        for field in bug:
            if field.tag in ("long_desc", "attachment"):
                new = {}
                for data in field:
                    new[data.tag] = data.text
                bug_fields[field.tag].append(new)
            elif field.tag == "cc":
                bug_fields[field.tag].append(field.text)
            else:
                bug_fields[field.tag] = field.text

    return bug_fields


def _fetch_bug_content(url, bug_id):
    url = "{}/show_bug.cgi?ctype=xml&id={}".format(url, bug_id)
    response = _perform_request(url, "get", json=False)
    return response.content


def bugzilla_login(url, user):
    '''
    Log in to Bugzilla as user, asking for password for a few times / untill success.
    '''
    max_login_attempts = 3
    login_url = "{}/index.cgi".format(url)
    # CSRF protection bypass: GET, then POST
    _perform_request(login_url, "get", json=False)
    for attempt in range(max_login_attempts):
        response = _perform_request(
            login_url,
            "post",
            headers={'Referer': login_url},
            data={
                'Bugzilla_login': user,
                'Bugzilla_password': getpass("Bugzilla password for {}: ".format(user))},
            json=False)
        if response.cookies:
            break
        else:
            print("Failed to log in (attempt {})".format(attempt + 1))
    else:
        raise Exception("Failed to log in after {} attempts".format(max_login_attempts))


def validate_list(integer_list):
    '''
    Ensure that the user-supplied input is a list of integers, or a list of strings
    that can be parsed as integers.
    '''
    if not integer_list:
        raise Exception("No bugs to migrate! Call `migrate` with a list of bug ids.")

    if not isinstance(integer_list, list):
        raise Exception("Expected a list of integers. Instead recieved "
                        "a(n) {}".format(type(integer_list)))

        for i in integer_list:
            try:
                int(i)
            except ValueError:
                raise Exception("{} is not able to be parsed as an integer, "
                                "and is therefore an invalid bug id.".format(i))<|MERGE_RESOLUTION|>--- conflicted
+++ resolved
@@ -1,12 +1,8 @@
+import pytz
 import requests
 from getpass import getpass
 import dateutil.parser
-<<<<<<< HEAD
-import pytz
-import requests
-=======
 from xml.etree import ElementTree
->>>>>>> c0eb7dcb
 
 session = None
 
