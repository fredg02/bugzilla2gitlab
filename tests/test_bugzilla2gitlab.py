import os.path
import random

from bugzilla2gitlab import Migrator
import bugzilla2gitlab.config
import bugzilla2gitlab.utils

TEST_DATA_PATH = os.path.join(os.path.dirname(__file__), "test_data")


def test_config(monkeypatch):

    def mockreturn(username, gitlab_url, headers):
        return random.randint(0, 100)

    def mockmilestones(project_id, gitlab_url, headers):
        return {"gitlab_milestones": {"Foo": 1}}

    # monkeypatch config method that performs API calls to return a random int instead
    monkeypatch.setattr(bugzilla2gitlab.config, '_get_user_id', mockreturn)
    monkeypatch.setattr(bugzilla2gitlab.config, '_load_milestone_id_cache', mockmilestones)
    conf = bugzilla2gitlab.config.get_config(os.path.join(TEST_DATA_PATH, "config"))
    assert isinstance(conf, bugzilla2gitlab.config.Config)
    '''
    test all config keys to ensure the correct type and value
    '''
    # conf.dry_run is a boolean value
    assert isinstance(conf.dry_run, bool)

    # conf.bugzilla users is dictionary of bugzilla username => gitlab username
    assert isinstance(conf.bugzilla_users, dict)

    # conf.gitlab_users is a dictionary of gitlab username => gitlab user id
    assert isinstance(conf.gitlab_users, dict)

    # sanity check
    assert sorted(conf.bugzilla_users.values()) == sorted(conf.gitlab_users.keys())

    # conf.default_gitlab_labels is a list
    assert isinstance(conf.default_gitlab_labels, list)

    # conf.default_headers are the default headers to use when making gitlab api calls
    assert isinstance(conf.default_headers, dict)
    assert "private-token" in conf.default_headers

    # conf.compnent mappings is a dictionary
    assert isinstance(conf.component_mappings, dict)

<<<<<<< HEAD
    # conf.map_operating_system is a boolean value
    assert isinstance(conf.map_operating_system, bool)

    # conf.map_keywords is a boolean value
    assert isinstance(conf.map_keywords, bool)

    # conf.keywords_to_skip is a dictionary
    assert isinstance(conf.keywords_to_skip, list)
=======
    # conf.map_milestones is a boolean value
    assert isinstance(conf.map_milestones, bool)

    # conf.milestones_to_skip is a list
    assert isinstance(conf.milestones_to_skip, list)

    # conf.gitlab_milestones is a dictionary
    assert isinstance(conf.gitlab_milestones, dict)
>>>>>>> 9a181637


def test_Migrator(monkeypatch):
    bug_id = 103

    def mock_getuserid(username, gitlab_url, headers):
        return random.randint(0, 100)

    def mock_loadmilestoneidcache(project_id, gitlab_url, headers):
        return {"gitlab_milestones": {"Foo": 1}}

    def mock_fetchbugcontent(url, bug_id):
        bug_file = "bug-{}.xml".format(bug_id)
        with open(os.path.join(TEST_DATA_PATH, bug_file), "r") as f:
            content = f.read()
        return content

    # monkeypatch config method that performs API calls to return a random int instead
    monkeypatch.setattr(bugzilla2gitlab.config, '_get_user_id', mock_getuserid)
    monkeypatch.setattr(bugzilla2gitlab.config, '_load_milestone_id_cache',
                        mock_loadmilestoneidcache)
    monkeypatch.setattr(bugzilla2gitlab.utils, '_fetch_bug_content', mock_fetchbugcontent)

    # just test that it works without throwing any exceptions
    client = Migrator(os.path.join(TEST_DATA_PATH, "config"))
    client.migrate([bug_id])<|MERGE_RESOLUTION|>--- conflicted
+++ resolved
@@ -46,7 +46,6 @@
     # conf.compnent mappings is a dictionary
     assert isinstance(conf.component_mappings, dict)
 
-<<<<<<< HEAD
     # conf.map_operating_system is a boolean value
     assert isinstance(conf.map_operating_system, bool)
 
@@ -55,7 +54,7 @@
 
     # conf.keywords_to_skip is a dictionary
     assert isinstance(conf.keywords_to_skip, list)
-=======
+
     # conf.map_milestones is a boolean value
     assert isinstance(conf.map_milestones, bool)
 
@@ -64,7 +63,6 @@
 
     # conf.gitlab_milestones is a dictionary
     assert isinstance(conf.gitlab_milestones, dict)
->>>>>>> 9a181637
 
 
 def test_Migrator(monkeypatch):
