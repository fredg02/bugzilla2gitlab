--- conflicted
+++ resolved
@@ -47,7 +47,6 @@
 # Include a link to the original bugzilla bug in the GitLab issue description
 include_bugzilla_link: true
 
-<<<<<<< HEAD
 # Set to true to map bugzilla operating system to GitLab
 map_operating_system: false
 
@@ -58,12 +57,10 @@
 keywords_to_skip:
     - "SKIPME"
     - "NOTHING"
-=======
 # Set to true to map bugzilla milestones to GitLab
 map_milestones: true
 
 # Do not map these bugzilla milestones to GitLab
 milestones_to_skip:
     - "---"
-    - "UNKNOWN"
->>>>>>> 9a181637
+    - "UNKNOWN"